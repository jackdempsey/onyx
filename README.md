--- conflicted
+++ resolved
@@ -24,11 +24,7 @@
 Available on Clojars:
 
 ```
-<<<<<<< HEAD
-[org.onyxplatform/onyx "0.7.3"]
-=======
 [org.onyxplatform/onyx "0.7.4"]
->>>>>>> 0b0ea6f1
 ```
 
 ### Build Status
@@ -53,33 +49,19 @@
 
 Feeling impatient? Hit the ground running ASAP with the [onyx-starter repo](https://github.com/onyx-platform/onyx-starter) and [walkthrough](https://github.com/onyx-platform/onyx-starter/blob/0.7.x/WALKTHROUGH.md). You can also boot into preloaded a Leiningen [application template](https://github.com/onyx-platform/onyx-template).
 
-<<<<<<< HEAD
-### User Guide 0.7.3
-=======
-### User Guide 0.7.4-SNAPSHOT
->>>>>>> 0b0ea6f1
+### User Guide 0.7.4
 
 - [User Guide HTML](http://onyx-platform.gitbooks.io/onyx/content/)
 - [User Guide PDF](https://www.gitbook.com/download/pdf/book/onyx-platform/onyx)
 - [User Guide Website](http://onyx-platform.gitbooks.io/onyx)
 
-<<<<<<< HEAD
-### API Docs 0.7.3
+### API Docs 0.7.4
 
-Code level API documentation [can be found here](http://www.onyxplatform.org/api/0.7.3).
+Code level API documentation [can be found here](http://www.onyxplatform.org/api/0.7.4).
 
 ### Official plugin listing
 
-Official plugins are vetted by Michael Drogalis. Ensure in your project that plugin versions directly correspond to the same Onyx version (e.g. `onyx-core-async` version `0.7.3` goes with `onyx` version `0.7.3`). Fixes to plugins can be applied using a 4th versioning identifier (e.g. `0.7.3.1`).
-=======
-### API Docs 0.7.4-SNAPSHOT
-
-Code level API documentation [can be found here](http://www.onyxplatform.org/api/0.7.4-SNAPSHOT).
-
-### Official plugin listing
-
-Official plugins are vetted by Michael Drogalis. Ensure in your project that plugin versions directly correspond to the same Onyx version (e.g. `onyx-core-async` version `0.7.4-SNAPSHOT` goes with `onyx` version `0.7.4-SNAPSHOT`). Fixes to plugins can be applied using a 4th versioning identifier (e.g. `0.7.4-SNAPSHOT.1`).
->>>>>>> 0b0ea6f1
+Official plugins are vetted by Michael Drogalis. Ensure in your project that plugin versions directly correspond to the same Onyx version (e.g. `onyx-core-async` version `0.7.4` goes with `onyx` version `0.7.4`). Fixes to plugins can be applied using a 4th versioning identifier (e.g. `0.7.4.1`).
 
 - [`onyx-core-async`](doc/user-guide/core-async-plugin.md)
 - [`onyx-kafka`](https://github.com/onyx-platform/onyx-kafka)
