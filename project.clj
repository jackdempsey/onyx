(defproject com.mdrogalis/onyx "0.4.0-SNAPSHOT"
  :description "Distributed data processing"
  :url "https://github.com/MichaelDrogalis/onyx"
  :license {:name "Eclipse Public License"
            :url "http://www.eclipse.org/legal/epl-v10.html"}
  :dependencies [[org.clojure/clojure "1.7.0-alpha2"]
                 [org.clojure/core.async "0.1.267.0-0d7780-alpha"]
                 [org.clojure/data.generators "0.1.2"]
                 [org.clojure/data.fressian "0.2.0"
                  :exclusions [org.fressian/fressian]]
                 [org.hornetq/hornetq-commons "2.4.0.Final"]
                 [org.hornetq/hornetq-core-client "2.4.0.Final"]
                 [org.hornetq/hornetq-server "2.4.0.Final"]
                 [org.apache.curator/curator-test "2.6.0"]
                 [com.stuartsierra/component "0.2.1"]
                 [com.taoensso/timbre "3.0.1"]
                 [javax.servlet/servlet-api "2.5"]
                 [zookeeper-clj "0.9.1" :exclusions [commons-codec]]
                 [clj-http "0.9.1"]
                 [ring "1.2.2" :exclusions [joda-time]]
<<<<<<< HEAD
                 [dire "0.5.1"]]
  :profiles {:dev {:dependencies [[midje "1.6.3"]
                                  [com.datomic/datomic-free "0.9.4755"
                                   :exclusions [com.fasterxml.jackson.core/jackson-core]]
                                  [com.datomic/simulant "0.1.6"]
                                  [org.clojure/tools.nrepl "0.2.3"]]
=======
                 [dire "0.5.1"]
                 [prismatic/schema "0.3.1"]]
  :profiles {:dev {:dependencies [[midje "1.6.3"]]
>>>>>>> a6a13a6a
                   :plugins [[lein-midje "3.1.1"]
                             [codox "0.8.8"]]}
             :circle-ci {:jvm-opts ["-Xmx4g"]}}
  :codox {:output-dir "doc/api"})
<|MERGE_RESOLUTION|>--- conflicted
+++ resolved
@@ -18,18 +18,13 @@
                  [zookeeper-clj "0.9.1" :exclusions [commons-codec]]
                  [clj-http "0.9.1"]
                  [ring "1.2.2" :exclusions [joda-time]]
-<<<<<<< HEAD
-                 [dire "0.5.1"]]
+                 [dire "0.5.1"]
+                 [prismatic/schema "0.3.1"]]
   :profiles {:dev {:dependencies [[midje "1.6.3"]
                                   [com.datomic/datomic-free "0.9.4755"
                                    :exclusions [com.fasterxml.jackson.core/jackson-core]]
                                   [com.datomic/simulant "0.1.6"]
                                   [org.clojure/tools.nrepl "0.2.3"]]
-=======
-                 [dire "0.5.1"]
-                 [prismatic/schema "0.3.1"]]
-  :profiles {:dev {:dependencies [[midje "1.6.3"]]
->>>>>>> a6a13a6a
                    :plugins [[lein-midje "3.1.1"]
                              [codox "0.8.8"]]}
              :circle-ci {:jvm-opts ["-Xmx4g"]}}
