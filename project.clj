--- conflicted
+++ resolved
@@ -1,8 +1,4 @@
-<<<<<<< HEAD
-(defproject org.onyxplatform/onyx "0.8.5-SNAPSHOT"
-=======
 (defproject org.onyxplatform/onyx "0.8.7-SNAPSHOT"
->>>>>>> 5db94251
   :description "Distributed, masterless, high performance, fault tolerant data processing for Clojure"
   :url "https://github.com/onyx-platform/onyx"
   :license {:name "Eclipse Public License"
