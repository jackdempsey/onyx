(ns ^:no-doc onyx.messaging.aeron
  (:require [clojure.core.async :refer [chan >!! <!! alts!! timeout close! sliding-buffer]]
            [com.stuartsierra.component :as component]
            [taoensso.timbre :refer [fatal] :as timbre]
            [onyx.messaging.protocol-aeron :as protocol]
            [onyx.messaging.common :as common]
            [onyx.extensions :as extensions]
            [onyx.compression.nippy :refer [compress decompress]]
            [onyx.static.default-vals :refer [defaults arg-or-default]])
  (:import [uk.co.real_logic.aeron Aeron FragmentAssemblyAdapter]
           [uk.co.real_logic.aeron Aeron$Context]
           [uk.co.real_logic.aeron Publication]
           [uk.co.real_logic.aeron.driver MediaDriver MediaDriver$Context ThreadingMode]
           [uk.co.real_logic.aeron.logbuffer FragmentHandler]
           [uk.co.real_logic.agrona.concurrent UnsafeBuffer]
           [uk.co.real_logic.agrona CloseHelper]
           [uk.co.real_logic.agrona ErrorHandler]
           [uk.co.real_logic.agrona.concurrent IdleStrategy BackoffIdleStrategy BusySpinIdleStrategy]
           [java.util.function Consumer]
           [java.util.concurrent TimeUnit]))

(def send-stream-id 1)

(defn aeron-channel [addr port]
  (format "udp://%s:%s" addr port))

(defrecord AeronConnection 
  [peer-group messaging-group short-circuitable? publications connections virtual-peers acking-daemon acking-ch 
   send-idle-strategy compress-f inbound-ch release-ch retry-ch]
  component/Lifecycle
  (start [component]
    (taoensso.timbre/info "Starting Aeron")
    (let [config (:config peer-group)
          messaging-group (:messaging-group peer-group)
          publications (:publications messaging-group)
          connections (:connections messaging-group)
          virtual-peers (:virtual-peers messaging-group)
          inbound-ch (:inbound-ch (:messenger-buffer component))
          external-channel (:external-channel messaging-group)
          short-circuitable? (if (arg-or-default :onyx.messaging/allow-short-circuit? config)
                               (fn [channel] (= channel external-channel))
                               (constantly false))
          release-ch (chan (sliding-buffer (arg-or-default :onyx.messaging/release-ch-buffer-size config)))
          retry-ch (chan (sliding-buffer (arg-or-default :onyx.messaging/retry-ch-buffer-size config)))
          acking-ch (:acking-ch (:acking-daemon component))
          send-idle-strategy (:send-idle-strategy messaging-group)
          compress-f (:compress-f (:messaging-group peer-group))]
      (assoc component 
             :messaging-group messaging-group
             :short-circuitable? short-circuitable?
             :publications publications
             :connections connections
             :virtual-peers virtual-peers
             :send-idle-strategy send-idle-strategy
             :compress-f compress-f
             :acking-ch acking-ch
             :inbound-ch inbound-ch
             :release-ch release-ch
             :retry-ch retry-ch)))

  (stop [{:keys [id release-ch retry-ch virtual-peers] :as component}]
    (taoensso.timbre/info "Stopping Aeron")
    (try 
      ;;; TODO; could handle the inbound-ch in a similar way - rather than using messenger-buffer
      (close! release-ch)
      (close! retry-ch)
      (swap! virtual-peers dissoc id)
      (catch Throwable e (fatal e)))
    (assoc component
           :send-idle-strategy nil 
           :short-circuitable? nil
           :publications nil
           :connections nil
           :virtual-peers nil
           :compress-f nil :decompress-f nil 
           :inbound-ch nil :release-ch nil :retry-ch nil )))

(defmethod extensions/open-peer-site AeronConnection
  [{:keys [virtual-peers] :as messenger} {:keys [aeron/id]}]
  (swap! virtual-peers assoc id messenger)) 

(def no-op-error-handler
  (reify ErrorHandler 
    (onError [this x] (taoensso.timbre/warn x))))

(defn fragment-data-handler [f]
  (FragmentAssemblyAdapter. 
    (reify FragmentHandler 
      (onFragment [this buffer offset length header]
        (f buffer offset length header)))))

(defn backoff-strategy [strategy]
  (case strategy
    :busy-spin (BusySpinIdleStrategy.)
    :low-restart-latency (BackoffIdleStrategy. 100
                                               10
                                               (.toNanos TimeUnit/MICROSECONDS 1)
                                               (.toNanos TimeUnit/MICROSECONDS 100))
    :high-restart-latency (BackoffIdleStrategy. 1000
                                                100
                                                (.toNanos TimeUnit/MICROSECONDS 10)
                                                (.toNanos TimeUnit/MICROSECONDS 1000))))

(defn consumer [handler ^IdleStrategy idle-strategy limit]
  (reify Consumer 
    (accept [this subscription]
      (while (not (Thread/interrupted))
        (let [fragments-read (.poll ^uk.co.real_logic.aeron.Subscription subscription ^FragmentHandler handler ^int limit)]
          (.idle idle-strategy fragments-read))))))

(defn handle-message [decompress-f virtual-peers buffer offset length header]
  (let [msg-type (protocol/read-message-type buffer offset)
        offset-rest (inc ^long offset)] 
    (cond (= msg-type protocol/ack-msg-id)
          (let [message (protocol/read-acker-message buffer offset-rest)
                ack (:payload message)
                id (:id message)]
            (>!! (:acking-ch (get @virtual-peers id)) ack))

          (= msg-type protocol/messages-msg-id)
          (let [message (protocol/read-messages-buf decompress-f buffer offset-rest length)
                segments (:payload message)
                id (:id message)
                inbound-ch (:inbound-ch (get @virtual-peers id))]
            (doseq [segment segments]
              (>!! inbound-ch segment)))

          (= msg-type protocol/completion-msg-id)
          (let [message (protocol/read-completion buffer offset-rest)
                completion-id (:payload message)]
            (>!! (:release-ch (get @virtual-peers (:id message)))
                 completion-id))

          (= msg-type protocol/retry-msg-id)
          (let [message (protocol/read-retry buffer offset-rest)
                retry-id (:payload message)]
            (>!! (:retry-ch (get @virtual-peers (:id message))) 
                 retry-id)))))

(defn start-subscriber! [bind-addr port virtual-peers decompress-f idle-strategy]
  (let [ctx (.errorHandler (Aeron$Context.) no-op-error-handler)
        conn (Aeron/connect ctx)
        channel (aeron-channel bind-addr port)
        handler (fragment-data-handler 
                  (fn [buffer offset length header] 
                    (handle-message decompress-f virtual-peers
                                    buffer offset length header)))

        subscription (.addSubscription conn channel send-stream-id)
        subscriber-fut (future (try (.accept ^Consumer (consumer handler idle-strategy 10) subscription) 
                                    (catch Throwable e (fatal e))))]
    {:conn conn :subscription subscription :subscriber-fut subscriber-fut}))

(defrecord TrackedPublication [publication last-used])

(defn get-publication [messenger channel]
  ;; FIXME, race condition may cause two publications to be created
  ;; same goes for operation/peer-link
  (if-let [pub (get @(:publications messenger) channel)]
    (do 
      (reset! (:last-used pub) (System/currentTimeMillis))
      (:publication pub))
    (let [conn (Aeron/connect (.errorHandler (Aeron$Context.) no-op-error-handler))
          pub (.addPublication conn channel send-stream-id)]
      (do (swap! (:publications messenger) assoc channel (->TrackedPublication pub (atom (System/currentTimeMillis))))
          (swap! (:connections messenger) assoc channel conn)
          pub))))

(defn opts->port [opts]
  (or (first (common/allowable-ports opts))
      (throw 
        (ex-info "Couldn't assign port - ran out of available ports.
                 Available ports can be configured in the peer-config.
                 e.g. {:onyx.messaging/peer-ports [40000, 40002],
                 :onyx.messaging/peer-port-range [40200 40260]}"))))


;; FIXME: gc'ing publications could be racy if a publication is grabbed 
;; just as it is being gc'd - though it is unlikely
(defn gc-publications [publications connections opts]
  (let [interval (arg-or-default :onyx.messaging/peer-link-gc-interval opts)
        idle (arg-or-default :onyx.messaging/peer-link-idle-timeout opts)]
    (loop []
      (try
        (Thread/sleep interval)
        (let [t (System/currentTimeMillis)
              snapshot @publications
              to-remove (map first 
                             (filter (fn [[k v]] (>= (- t @(:last-used v)) idle)) 
                                     snapshot))]
          (doseq [k to-remove]
            (let [pub (:publication (snapshot k))
                  conn (@connections k)] 
              (swap! publications dissoc k)
              (swap! connections dissoc k)
              (.close pub)
              (.close conn))))
        (catch InterruptedException e
          (throw e))
        (catch Throwable e
          (fatal e)))
      (recur))))

(defrecord AeronPeerGroup [opts publications connections compress-f decompress-f send-idle-strategy]
  component/Lifecycle
  (start [component]
<<<<<<< HEAD
    (taoensso.timbre/info "Starting Aeron Peer Group")
    (let [embedded-driver? (arg-or-default :onyx.messaging.aeron/embedded-driver? opts)
          media-driver (if embedded-driver?
                         (MediaDriver/launch 
                           (doto (MediaDriver$Context.) 
                             #_(.threadingMode ThreadingMode/DEDICATED)
                             #_(.dirsDeleteOnExit true))))

          bind-addr (common/bind-addr opts)
          external-addr (common/external-addr opts)
          port (opts->port opts)
          external-channel (aeron-channel external-addr port)
          idle-strategy-config (arg-or-default :onyx.messaging.aeron/idle-strategy opts) 
          send-idle-strategy (backoff-strategy idle-strategy-config)
          receive-idle-strategy (backoff-strategy idle-strategy-config)
          compress-f (or (:onyx.messaging/compress-fn opts) compress)
          decompress-f (or (:onyx.messaging/decompress-fn opts) decompress)
          virtual-peers (atom {})
          publications (atom {})
          connections (atom {})
          subscriber (start-subscriber! bind-addr port virtual-peers decompress-f receive-idle-strategy)
          pub-gc-thread (future (gc-publications publications connections opts))]
=======
    (taoensso.timbre/info "Starting Aeron")
    (let [config (:config peer-group)
          inbound-ch (:inbound-ch (:messenger-buffer component))
          release-ch (chan (sliding-buffer (arg-or-default :onyx.messaging/release-ch-buffer-size config)))
          retry-ch (chan (sliding-buffer (arg-or-default :onyx.messaging/retry-ch-buffer-size config)))
          bind-addr (common/bind-addr config)
          external-addr (common/external-addr config)
          ports (common/allowable-ports config)
          poll-idle-strategy-config (arg-or-default :onyx.messaging.aeron/poll-idle-strategy config) 
          offer-idle-strategy-config (arg-or-default :onyx.messaging.aeron/offer-idle-strategy config) 
          send-idle-strategy (backoff-strategy poll-idle-strategy-config)
          receive-idle-strategy (backoff-strategy offer-idle-strategy-config)]
>>>>>>> 7583b385
      (assoc component 
             :pub-gc-thread pub-gc-thread
             :bind-addr bind-addr
             :external-addr external-addr
             :external-channel external-channel
             :port port
             :media-driver media-driver 
             :publications publications
             :connections connections
             :virtual-peers virtual-peers
             :compress-f compress-f
             :decompress-f decompress-f
             :port port
             :send-idle-strategy send-idle-strategy
             :subscriber subscriber)))

  (stop [{:keys [media-driver subscriber publications connections] :as component}]
    (taoensso.timbre/info "Stopping Aeron Peer Group")
    (future-cancel (:subscriber-fut subscriber))
    (future-cancel (:pub-gc-thread component))
    (.close ^uk.co.real_logic.aeron.Subscription (:subscription subscriber))
    (.close ^Aeron (:conn subscriber))
    (doseq [pub (vals @publications)]
      (.close ^Publication (:publication pub)))
    (doseq [conn (vals @connections)]
      (.close ^Aeron conn))
    (when media-driver (.close ^MediaDriver media-driver))
    (assoc component 
           :pub-gc-thread nil
           :media-driver nil :publications nil :virtual-peers nil
           :external-channel nil
           :compress-f nil :decompress-f nil :send-idle-strategy nil
           :subscriber nil)))

(defn aeron-peer-group [opts]
  (map->AeronPeerGroup {:opts opts}))

(def possible-ids 
  (set (map short (range -32768 32768))))

(defn choose-id [used]
  (first (clojure.set/difference possible-ids used)))

;;; Assigns a unique id to each peer so that messages do not need
;;; to send the entire peer-id in a payload, saving 14 bytes per
;;; message
(defmethod extensions/assign-site-resources :aeron
  [replica peer-site peer-sites]
  (let [used-ids (->> (vals peer-sites) 
                      (filter 
                        (fn [s]
                          (= (:aeron/external-addr peer-site) 
                             (:aeron/external-addr s))))
                      (map :aeron/id)
                      set)
        id (choose-id used-ids)]
    (when-not id
      (throw (ex-info "Couldn't assign id. Ran out of aeron ids. This should only happen if more than 65356 virtual peers have been started up on a single external addr")))
    {:aeron/id id}))

(defmethod extensions/get-peer-site :aeron
  [replica peer]
  (get-in replica [:peer-sites peer :aeron/external-addr]))

(defn aeron [peer-group]
  (map->AeronConnection {:peer-group peer-group}))

(defmethod extensions/peer-site AeronConnection
  [messenger]
  {:aeron/external-addr (:external-addr (:messaging-group messenger))
   :aeron/port (:port (:messaging-group messenger))})

(defrecord AeronPeerConnection [channel id])

;;;; THIS CAN BE MADE FASTER BY NOT GOING THROUGH PEER-LINK IN OPERATION
(defmethod extensions/connect-to-peer AeronConnection
  [messenger peer-id event {:keys [aeron/external-addr aeron/port aeron/id]}]
  (->AeronPeerConnection (aeron-channel external-addr port) id))

(defmethod extensions/receive-messages AeronConnection
  [messenger {:keys [onyx.core/task-map] :as event}]
  (let [ch (:inbound-ch messenger)
        batch-size (long (:onyx/batch-size task-map))
        ms (arg-or-default :onyx/batch-timeout task-map)
        timeout-ch (timeout ms)]
    (loop [segments [] i 0]
      (if (< i batch-size)
        (if-let [v (first (alts!! [ch timeout-ch]))]
          (recur (conj segments v) (inc i))
          segments)
        segments))))

(defn short-circuit-ch [messenger id ch-k]
  (-> messenger 
      :virtual-peers 
      deref 
      (get id)
      ch-k))

(defn send-messages-short-circuit [ch batch]
  (doseq [segment batch]
    (>!! ch segment)))

(defmethod extensions/send-messages AeronConnection
  [messenger event {:keys [id channel]} batch]
  (if ((:short-circuitable? messenger) channel) 
    (send-messages-short-circuit (short-circuit-ch messenger id :inbound-ch) batch)
    (let [pub ^Publication (get-publication messenger channel)
          [len unsafe-buffer] (protocol/build-messages-msg-buf (:compress-f messenger) id batch)
          offer-f (fn [] (.offer pub unsafe-buffer 0 len))
          idle-strategy (:send-idle-strategy messenger)]
      ;;; TODO: offer will return a particular code when the publisher is down
      ;;; we should probably re-restablish the publication in this case
      (while (neg? ^long (offer-f))
        (.idle ^IdleStrategy idle-strategy 0)))))

(defn ack-messages-short-circuit [ch acks]
  (doseq [ack acks]
    (>!! ch ack)))

(defmethod extensions/internal-ack-messages AeronConnection
  [messenger event {:keys [id channel]} acks]
  (if ((:short-circuitable? messenger) channel) 
    (ack-messages-short-circuit (short-circuit-ch messenger id :acking-ch) acks)
    (let [pub ^Publication (get-publication messenger channel)
          idle-strategy (:send-idle-strategy messenger)] 
      (doseq [ack acks] 
        (let [unsafe-buffer (protocol/build-acker-message id (:id ack) (:completion-id ack) (:ack-val ack))
              offer-f (fn [] (.offer pub unsafe-buffer 0 protocol/ack-msg-length))]
          (while (neg? ^long (offer-f))
            (.idle ^IdleStrategy idle-strategy 0)))))))

(defn complete-message-short-circuit [ch completion-id]
  (>!! ch completion-id))

(defmethod extensions/internal-complete-message AeronConnection
  [messenger event completion-id {:keys [id channel]}]
  (if ((:short-circuitable? messenger) channel) 
    (complete-message-short-circuit (short-circuit-ch messenger id :release-ch) completion-id)
    (let [idle-strategy (:send-idle-strategy messenger)
          pub ^Publication (get-publication messenger channel)
          unsafe-buffer (protocol/build-completion-msg-buf id completion-id)
          offer-f (fn [] (.offer pub unsafe-buffer 0 protocol/completion-msg-length))]
      (while (neg? ^long (offer-f))
        (.idle ^IdleStrategy idle-strategy 0)))))

(defn retry-message-short-circuit [ch retry-id]
  (>!! ch retry-id))

(defmethod extensions/internal-retry-message AeronConnection
  [messenger event retry-id {:keys [id channel]}]
  (if ((:short-circuitable? messenger) channel) 
    (retry-message-short-circuit (short-circuit-ch messenger id :retry-ch) retry-id)
    (let [idle-strategy (:send-idle-strategy messenger)
          pub ^Publication (get-publication messenger channel)
          unsafe-buffer (protocol/build-retry-msg-buf id retry-id)
          offer-f (fn [] (.offer pub unsafe-buffer 0 protocol/retry-msg-length))]
      (while (neg? ^long (offer-f))
        (.idle ^IdleStrategy idle-strategy 0)))))

(defmethod extensions/close-peer-connection AeronConnection
  [messenger event peer-link]
  {})<|MERGE_RESOLUTION|>--- conflicted
+++ resolved
@@ -204,7 +204,6 @@
 (defrecord AeronPeerGroup [opts publications connections compress-f decompress-f send-idle-strategy]
   component/Lifecycle
   (start [component]
-<<<<<<< HEAD
     (taoensso.timbre/info "Starting Aeron Peer Group")
     (let [embedded-driver? (arg-or-default :onyx.messaging.aeron/embedded-driver? opts)
           media-driver (if embedded-driver?
@@ -218,8 +217,10 @@
           port (opts->port opts)
           external-channel (aeron-channel external-addr port)
           idle-strategy-config (arg-or-default :onyx.messaging.aeron/idle-strategy opts) 
-          send-idle-strategy (backoff-strategy idle-strategy-config)
-          receive-idle-strategy (backoff-strategy idle-strategy-config)
+          poll-idle-strategy-config (arg-or-default :onyx.messaging.aeron/poll-idle-strategy config) 
+          offer-idle-strategy-config (arg-or-default :onyx.messaging.aeron/offer-idle-strategy config) 
+          send-idle-strategy (backoff-strategy poll-idle-strategy-config)
+          receive-idle-strategy (backoff-strategy offer-idle-strategy-config)
           compress-f (or (:onyx.messaging/compress-fn opts) compress)
           decompress-f (or (:onyx.messaging/decompress-fn opts) decompress)
           virtual-peers (atom {})
@@ -227,20 +228,6 @@
           connections (atom {})
           subscriber (start-subscriber! bind-addr port virtual-peers decompress-f receive-idle-strategy)
           pub-gc-thread (future (gc-publications publications connections opts))]
-=======
-    (taoensso.timbre/info "Starting Aeron")
-    (let [config (:config peer-group)
-          inbound-ch (:inbound-ch (:messenger-buffer component))
-          release-ch (chan (sliding-buffer (arg-or-default :onyx.messaging/release-ch-buffer-size config)))
-          retry-ch (chan (sliding-buffer (arg-or-default :onyx.messaging/retry-ch-buffer-size config)))
-          bind-addr (common/bind-addr config)
-          external-addr (common/external-addr config)
-          ports (common/allowable-ports config)
-          poll-idle-strategy-config (arg-or-default :onyx.messaging.aeron/poll-idle-strategy config) 
-          offer-idle-strategy-config (arg-or-default :onyx.messaging.aeron/offer-idle-strategy config) 
-          send-idle-strategy (backoff-strategy poll-idle-strategy-config)
-          receive-idle-strategy (backoff-strategy offer-idle-strategy-config)]
->>>>>>> 7583b385
       (assoc component 
              :pub-gc-thread pub-gc-thread
              :bind-addr bind-addr
