--- conflicted
+++ resolved
@@ -36,24 +36,12 @@
 (defn origin-path [prefix]
   (str (prefix-path prefix) "/origin"))
 
-<<<<<<< HEAD
+(defn job-scheduler-path [prefix]
+  (str (prefix-path prefix) "/job-scheduler"))
+
 (defn initialize-origin! [conn config prefix]
   (let [node (str (origin-path prefix) "/origin")
-        bytes (compress {:message-id -1 :replica {:job-scheduler (:onyx.peer/job-scheduler config)}})]
-=======
-(defn job-scheduler-path [prefix]
-  (str (prefix-path prefix) "/job-scheduler"))
-
-(defn serialize [x]
-  (.array (fressian/write x)))
-
-(defn deserialize [x]
-  (fressian/read x))
-
-(defn initialize-origin! [conn config prefix]
-  (let [node (str (origin-path prefix) "/origin")
-        bytes (serialize {:message-id -1 :replica {}})]
->>>>>>> 0633a7cc
+        bytes (compress {:message-id -1 :replica {}})]
     (zk/create conn node :data bytes :persistent? true)))
 
 (defrecord ZooKeeper [config]
@@ -110,14 +98,9 @@
 (defmethod extensions/read-log-entry ZooKeeper
   [{:keys [conn opts prefix] :as log} position]
   (let [node (str (log-path prefix) "/entry-" (pad-sequential-id position))
-<<<<<<< HEAD
-        content (decompress (:data (zk/data conn node)))]
-    (assoc content :message-id position)))
-=======
         data (zk/data conn node)
-        content (deserialize (:data data))]
+        content (decompress (:data data))]
     (assoc content :message-id position :created-at (:ctime (:stat data)))))
->>>>>>> 0633a7cc
 
 (defmethod extensions/register-pulse ZooKeeper
   [{:keys [conn opts prefix] :as log} id]
@@ -179,10 +162,7 @@
                      (recur)))))
              (recur (inc position)))))
        (catch org.apache.zookeeper.KeeperException$ConnectionLossException e
-<<<<<<< HEAD
-=======
          ;; ZooKeeper has been shutdown, close the subscriber cleanly.
->>>>>>> 0633a7cc
          (close! ch))
        (catch org.apache.zookeeper.KeeperException$SessionExpiredException e
          (close! ch))
@@ -205,7 +185,7 @@
 (defmethod extensions/write-chunk [ZooKeeper :flow-conditions]
   [{:keys [conn opts prefix] :as log} kw chunk id]
   (let [node (str (flow-path prefix) "/" id)
-        bytes (serialize chunk)]
+        bytes (compress chunk)]
     (zk/create conn node :persistent? true :data bytes)))
 
 (defmethod extensions/write-chunk [ZooKeeper :task]
@@ -223,7 +203,7 @@
 (defmethod extensions/write-chunk [ZooKeeper :job-scheduler]
   [{:keys [conn opts prefix] :as log} kw chunk id]
   (let [node (str (job-scheduler-path prefix) "/scheduler")
-        bytes (serialize chunk)]
+        bytes (compress chunk)]
     (zk/create conn node :persistent? true :data bytes)))
 
 (defmethod extensions/read-chunk [ZooKeeper :catalog]
@@ -239,7 +219,7 @@
 (defmethod extensions/read-chunk [ZooKeeper :flow-conditions]
   [{:keys [conn opts prefix] :as log} kw id]
   (let [node (str (flow-path prefix) "/" id)]
-    (deserialize (:data (zk/data conn node)))))
+    (decompress (:data (zk/data conn node)))))
 
 (defmethod extensions/read-chunk [ZooKeeper :task]
   [{:keys [conn opts prefix] :as log} kw id]
@@ -259,7 +239,7 @@
 (defmethod extensions/read-chunk [ZooKeeper :job-scheduler]
   [{:keys [conn opts prefix] :as log} kw id]
   (let [node (str (job-scheduler-path prefix) "/scheduler")]
-    (deserialize (:data (zk/data conn node)))))
+    (decompress (:data (zk/data conn node)))))
 
 (defmethod extensions/update-origin! ZooKeeper
   [{:keys [conn opts prefix] :as log} replica message-id]
