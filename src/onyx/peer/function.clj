--- conflicted
+++ resolved
@@ -22,17 +22,9 @@
       (when-let [f (:onyx/group-by-fn t)]
         (hash-value ((operation/resolve-fn {:onyx/fn f}) segment))))))
 
-<<<<<<< HEAD
 (defn compress-segment [next-tasks catalog message]
   ;;   :hash-group (reduce (fn [groups t] (assoc groups t (group-message segment catalog t))) {} next-tasks)
   message)
-=======
-(defn compress-segment [next-tasks catalog segment path]
-  (let [segment (apply dissoc segment (:exclusions path))]
-    {:compressed (.array (fressian/write segment))
-     :hash-group (reduce (fn [groups t]
-                           (assoc groups t (group-message segment catalog t)))
-                         {} next-tasks)}))
 
 (defn write-batch [queue session msgs paths task->producer]
   (doseq [[msg path] (map vector msgs paths)]
@@ -100,7 +92,6 @@
 
 (defn seal-resource-shim [{:keys [onyx.core/queue onyx.core/egress-queues] :as event}]
   (merge event (seal-queue queue (vals egress-queues))))
->>>>>>> 0633a7cc
 
 (defmethod l-ext/start-lifecycle? :function
   [_ event]
