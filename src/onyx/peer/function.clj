(ns ^:no-doc onyx.peer.function
    (:require [clojure.core.async :refer [chan >! go alts!! close! timeout]]
              [onyx.static.planning :refer [find-task]]
              [onyx.messaging.acking-daemon :as acker]
              [onyx.compression.nippy :refer [compress decompress]]
              [onyx.peer.task-lifecycle-extensions :as l-ext]
              [onyx.peer.pipeline-extensions :as p-ext]
              [onyx.peer.operation :as operation]
              [onyx.extensions :as extensions]
              [taoensso.timbre :as timbre :refer [debug]]
              [dire.core :refer [with-post-hook!]])
    (:import [java.util UUID]
             [java.security MessageDigest]))

(defn hash-value [x]
  (let [md5 (MessageDigest/getInstance "MD5")]
    (apply str (.digest md5 (.getBytes (pr-str x) "UTF-8")))))

(defn group-message [segment catalog task]
  (let [t (find-task catalog task)]
    (if-let [k (:onyx/group-by-key t)]
      (hash-value (get segment k))
      (when-let [f (:onyx/group-by-fn t)]
        (hash-value ((operation/resolve-fn {:onyx/fn f}) segment))))))

(defn compress-segments [next-tasks catalog result event]
  (assoc result
    :leaves
    (mapv
     (fn [leaf]
       (let [msg (if (and (operation/exception? (:message leaf))
                          (:post-transformation (:routes leaf)))
                   (operation/apply-fn
                    (operation/kw->fn (:post-transformation (:routes leaf)))
                    [event] (:message leaf))
                   (:message leaf))]
         (assoc leaf
           :hash-group
           (reduce (fn [groups t]
                     (assoc groups t (group-message msg catalog t)))
                   {} next-tasks)
           :message (apply dissoc msg (:exclusions (:routes leaf))))))
     (:leaves result))))

(defmethod l-ext/start-lifecycle? :function
  [_ event]
  {:onyx.core/start-lifecycle? (operation/start-lifecycle? event)})

(defmethod l-ext/inject-lifecycle-resources :function
  [_ {:keys [onyx.core/task-map]}]
  {:onyx.function/fn (operation/resolve-fn task-map)})

(defmethod p-ext/read-batch :default
  [{:keys [onyx.core/messenger] :as event}]
  {:onyx.core/batch (onyx.extensions/receive-messages messenger event)})

(defmethod p-ext/apply-fn :default
  [{:keys [onyx.core/params] :as event} segment]
  (operation/apply-fn (:onyx.function/fn event) params segment))

(defmethod p-ext/compress-batch :default
  [{:keys [onyx.core/results onyx.core/catalog onyx.core/serialized-task]
    :as event}]
  (let [next-tasks (keys (:egress-ids serialized-task))
        compressed-msgs (map #(compress-segments next-tasks catalog % event) results)]
    (merge event {:onyx.core/compressed compressed-msgs})))

(defn filter-by-route [messages task-name]
  (->> messages
       (filter (fn [msg] (some #{task-name} (:flow (:routes msg)))))
       (map #(dissoc % :routes :hash-group))))

(defmethod p-ext/write-batch :default
  [{:keys [onyx.core/messenger onyx.core/job-id] :as event}]
  (if (seq (mapcat :leaves (:onyx.core/compressed event)))
    (let [replica @(:onyx.core/replica event)]
      (doseq [[task-name task-id] (:egress-ids (:onyx.core/serialized-task event))]
        (let [peers (get-in replica [:allocations job-id task-id])
              active-peers (filter #(= (get-in replica [:peer-state %]) :active) peers)]
          (when (seq active-peers)
            (let [grouped (group-by (comp #(get % task-name) :hash-group) (mapcat :leaves (:onyx.core/compressed event)))
                  scattered (get grouped nil)
                  scattered-target (rand-nth active-peers)
                  scattered-link (operation/peer-link event scattered-target :send-peer-site)]
<<<<<<< HEAD
              (onyx.extensions/send-messages messenger event scattered-link (compress (filter-by-route scattered task-name)))
=======
              (onyx.extensions/send-messages messenger event scattered-link (map :segment scattered))
>>>>>>> 40ddb9c4

              (doseq [k (filter identity (keys grouped))]
                (let [messages (get grouped k)
                      target (nth active-peers (mod (.hashCode k) (count active-peers)))
                      target-link (operation/peer-link event target :send-peer-site)]
<<<<<<< HEAD
                  (onyx.extensions/send-messages messenger event target-link (compress (filter-by-route messages task-name)))))))))
=======
                  (onyx.extensions/send-messages messenger event target-link (map :segment messages))))))))
>>>>>>> 40ddb9c4
      {})
    {}))
<|MERGE_RESOLUTION|>--- conflicted
+++ resolved
@@ -82,20 +82,12 @@
                   scattered (get grouped nil)
                   scattered-target (rand-nth active-peers)
                   scattered-link (operation/peer-link event scattered-target :send-peer-site)]
-<<<<<<< HEAD
               (onyx.extensions/send-messages messenger event scattered-link (compress (filter-by-route scattered task-name)))
-=======
-              (onyx.extensions/send-messages messenger event scattered-link (map :segment scattered))
->>>>>>> 40ddb9c4
 
               (doseq [k (filter identity (keys grouped))]
                 (let [messages (get grouped k)
                       target (nth active-peers (mod (.hashCode k) (count active-peers)))
                       target-link (operation/peer-link event target :send-peer-site)]
-<<<<<<< HEAD
                   (onyx.extensions/send-messages messenger event target-link (compress (filter-by-route messages task-name)))))))))
-=======
-                  (onyx.extensions/send-messages messenger event target-link (map :segment messages))))))))
->>>>>>> 40ddb9c4
       {})
     {}))
