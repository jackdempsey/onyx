--- conflicted
+++ resolved
@@ -51,24 +51,6 @@
     parent-ack
     (acker/prefuse-vals (vector parent-ack child-ack))))
 
-<<<<<<< HEAD
-=======
-(defn ack-messages [{:keys [onyx.core/acking-daemon onyx.core/children] :as event}]
-  (merge
-   event
-   (when (and children (not (:onyx/side-effects-only? (:onyx.core/task-map event))))
-     (doseq [[raw-segment tagged] children]
-       (when (:ack-val raw-segment)
-         (let [link (operation/peer-link event (:acker-id raw-segment) :acker-peer-site)]
-           (extensions/internal-ack-message
-            (:onyx.core/messenger event)
-            event
-            link
-            (:id raw-segment)
-            (:completion-id raw-segment)
-            (fuse-ack-vals (:onyx.core/task-map event) (:ack-val raw-segment) tagged))))))))
-
->>>>>>> 40ddb9c4
 (defn join-output-paths [all to-add downstream]
   (cond (= to-add :all) (into #{} downstream)
         (= to-add :none) #{}
@@ -193,26 +175,9 @@
   [{:keys [onyx.core/batch onyx.core/decompressed onyx.core/message-tree] :as event}]
   (merge
    event
-<<<<<<< HEAD
    (when-let [k (.indexOf (map :message decompressed) :done)]
      {:onyx.core/decompressed (drop-nth k decompressed)
       :onyx.core/batch (drop-nth k batch)})))
-=======
-   (when-let [k (.indexOf ^clojure.lang.LazySeq (map :message decompressed) :done)]
-     {:onyx.core/batch (drop-nth k batch)
-      :onyx.core/decompressed (drop-nth k decompressed)})))
-
-(defn build-next-segment [prev-seg next-seg]
-  {:id (:id prev-seg)
-   :acker-id (:acker-id prev-seg)
-   :completion-id (:completion-id prev-seg)
-   :message next-seg
-   :ack-val (acker/gen-ack-value)})
-
-(defn copy-segment [prev-seg]
-  (assoc (build-next-segment prev-seg (:message prev-seg))
-    :ack-val (:ack-val prev-seg)))
->>>>>>> 40ddb9c4
 
 (defn collect-next-segments [event input]
   (let [segments (try (p-ext/apply-fn event input) (catch Exception e e))]
@@ -223,7 +188,6 @@
   ; PERF: Tight inner loop where a lot of time is spent 
   (merge
    event
-<<<<<<< HEAD
    {:onyx.core/results
     (reduce
      (fn [coll segment]
@@ -232,19 +196,6 @@
          (conj coll {:root segment :leaves leaves})))
      []
      (:onyx.core/decompressed event))}))
-=======
-   (reduce
-    (fn [rets thawed]
-      (let [segments (collect-next-segments event (:message thawed))
-            results (map (partial build-next-segment thawed) segments)
-            tagged (acker/prefuse-vals (map :ack-val results))]
-        (-> rets
-            (update-in [:onyx.core/results] into results)
-            (update-in [:onyx.core/children] conj [thawed tagged]))))
-    {:onyx.core/results []
-     :onyx.core/children []}
-    decompressed)))
->>>>>>> 40ddb9c4
 
 (defn apply-fn-batch [{:keys [onyx.core/batch onyx.core/decompressed] :as event}]
   ;; Batched functions intentionally ignore their outputs.
