--- conflicted
+++ resolved
@@ -339,7 +339,6 @@
   [{:keys [onyx.core/monitoring onyx.core/replica onyx.core/state onyx.core/messenger
            onyx.core/windows onyx.core/task-map onyx.core/window-state onyx.core/state-log onyx.core/results] :as event}]
   (when (seq windows)
-<<<<<<< HEAD
     (let [id-key (:onyx/uniqueness-key task-map)] 
       (doall
         (map 
@@ -365,8 +364,9 @@
                                         w-range (apply units/to-standard-units (:window/range w))
                                         w-slide (apply units/to-standard-units (or (:window/slide w) (:window/range w)))
                                         units (units/standard-units-for (last (:window/range w)))
-                                        segment-coerced (update segment (:window/window-key w) units/coerce-key units)
-                                        extents (wid/wids (or (:window/min-value w) 0) w-range w-slide (:window/window-key w) segment-coerced)
+                                        ;; switch we calls to take segments
+                                        segment-coerced (we/uniform-units (:window/record w) segment)
+                                        extents (we/extents (:window/record w) segment-coerced)
                                         extents-entries (doall 
                                                           (map (fn [e]
                                                                  (let [f (:window/agg-fn w)
@@ -381,30 +381,12 @@
                                       (triggers/fire-trigger! event window-state t {:segment segment :context :new-segment}))
                                     extents-entries)))
                            doall
-                           (cons unique-id)
+                           (cons unique-id) ;; store the id at the head of the log entry
                            (state-extensions/store-log-entry state-log event ack-fn))
                       (swap! window-state update :filter state-extensions/apply-filter-id event unique-id))))
                 (:leaves leaf))))
           (:tree results)
           (:acks results)))))
-=======
-    (doseq [w windows]
-      (doseq [msg (mapcat :leaves (:tree results))]
-        (let [window-id (:window/id w)
-              message (we/uniform-units (:window/record w) msg)
-              extents (we/extents (:window/record w) message)]
-          (doseq [e extents]
-            (let [f (:window/agg-fn w)
-                  state (init-window-state w (get-in @window-state [window-id e]))
-                  entries (f state w (:message msg))
-                  updated-state (reduce (fn [state' [entry-type entry-value]]
-                                          ((:window/log-resolve w) state' entry-value))
-                                        state
-                                        entries)]
-              (swap! window-state assoc-in [(:window/id w) e] updated-state)))
-          (doseq [t (:onyx.core/triggers event)]
-            (triggers/fire-trigger! event window-state t {:segment (:message msg) :context :new-segment}))))))
->>>>>>> 06f01eee
   event)
 
 (defn write-batch [pipeline event]
