(ns ^:no-doc onyx.peer.task-compile
<<<<<<< HEAD
  (:require [taoensso.timbre :refer [info error warn trace fatal] :as timbre]
            [onyx.peer.operation :refer [kw->fn]]
            [onyx.flow-conditions.fc-compile :as fc]
            [onyx.lifecycles.lifecycle-compile :as lc]
            [onyx.windowing.window-compile :as wc]))
=======
  (:require [clojure.set :refer [subset?]]
            [onyx.peer.operation :refer [kw->fn] :as operation]
            [onyx.static.planning :refer [find-task]]
            [onyx.static.validation :as validation]
            [onyx.flow-conditions.fc-compile :refer [build-pred-fn]]
            [onyx.windowing.aggregation :as agg]
            [onyx.windowing.window-extensions :as w]
            [onyx.state.state-extensions :as state-extensions]
            [taoensso.timbre :refer [info error warn trace fatal] :as timbre]
            [clj-tuple :as t]))

(defn egress-tasks [workflow task]
  (map second (filter #(= (first %) task) workflow)))

(defn only-relevant-branches [flow-conditions workflow task]
  (filter #(or (= (:flow/from %) task)
               (and (= (:flow/from %) :all)
                    (subset? (into #{} (:flow/to %))
                             (into #{} (egress-tasks workflow task)))))
          flow-conditions))

(defn compile-flow-conditions [flow-conditions workflow task-name f]
  (let [branches (only-relevant-branches flow-conditions workflow task-name)
        conditions (filter f branches)]
    (map
     (fn [condition]
       (assoc condition :flow/predicate (build-pred-fn (:flow/predicate condition) condition)))
     conditions)))

(defn compile-fc-happy-path [flow-conditions workflow task-name]
  (compile-flow-conditions flow-conditions workflow task-name
                           (comp not :flow/thrown-exception?)))

(defn compile-fc-exception-path [flow-conditions workflow task-name]
  (compile-flow-conditions flow-conditions workflow task-name
                           :flow/thrown-exception?))

(defn resolve-lifecycle-calls [calls]
  (let [calls-map (var-get (kw->fn calls))]
    (try
      (validation/validate-lifecycle-calls calls-map)
      (catch Throwable t
        (let [e (ex-info (str "Error validating lifecycle map. " (.getCause t)) calls-map )]
          (error e)
          (throw e))))
    calls-map))

(defn select-applicable-lifecycles [lifecycles task-name]
  (filter #(or (= (:lifecycle/task %) :all)
               (= (:lifecycle/task %) task-name)) lifecycles))

(defn resolve-lifecycle-functions [lifecycles phase invoker]
  (remove
   nil?
   (map
    (fn [lifecycle]
      (let [calls-map (resolve-lifecycle-calls (:lifecycle/calls lifecycle))]
        (when-let [g (get calls-map phase)]
          (invoker lifecycle g))))
    lifecycles)))

(defn compile-start-task-functions [lifecycles task-name]
  (let [matched (select-applicable-lifecycles lifecycles task-name)
        fs (resolve-lifecycle-functions matched
                                        :lifecycle/start-task?
                                        (fn [lifecycle f]
                                          (fn [event]
                                            (f event lifecycle))))]
    (fn [event]
      (if (seq fs)
        (every? true? ((apply juxt fs) event))
        true))))

(defn compile-lifecycle-handle-exception-functions [lifecycles task-name]
  (let [matched (select-applicable-lifecycles lifecycles task-name)
        fs (resolve-lifecycle-functions matched
                                        :lifecycle/handle-exception
                                        (fn [lifecycle f]
                                          (fn [event phase e]
                                            (f event lifecycle phase e))))]
    (fn [event phase e]
      (if (seq fs)
        (let [results ((apply juxt fs) event phase e)]
          (or (first (filter (partial not= :defer) results)) :kill))
        :kill))))

(defn compile-lifecycle-functions [lifecycles task-name kw]
  (let [matched (select-applicable-lifecycles lifecycles task-name)]
    (reduce
     (fn [f lifecycle]
       (let [calls-map (resolve-lifecycle-calls (:lifecycle/calls lifecycle))]
         (if-let [g (get calls-map kw)]
           (comp (fn [x] (merge x (g x lifecycle))) f)
           f)))
     identity
     matched)))

(defn compile-ack-retry-lifecycle-functions [lifecycles task-name kw]
  (let [matched (select-applicable-lifecycles lifecycles task-name)
        fns (keep (fn [lifecycle]
                    (let [calls-map (resolve-lifecycle-calls (:lifecycle/calls lifecycle))]
                      (if-let [g (get calls-map kw)]
                        (vector lifecycle g))))
                  matched)]
    (reduce (fn [g [lifecycle f]]
              (fn [event message-id rets]
                (g event message-id rets)
                (f event message-id rets lifecycle)))
            (fn [event message-id rets])
            fns)))

(defn compile-before-task-start-functions [lifecycles task-name]
  (compile-lifecycle-functions lifecycles task-name :lifecycle/before-task-start))

(defn compile-before-batch-task-functions [lifecycles task-name]
  (compile-lifecycle-functions lifecycles task-name :lifecycle/before-batch))

(defn compile-after-read-batch-task-functions [lifecycles task-name]
  (compile-lifecycle-functions lifecycles task-name :lifecycle/after-read-batch))

(defn compile-after-batch-task-functions [lifecycles task-name]
  (compile-lifecycle-functions lifecycles task-name :lifecycle/after-batch))

(defn compile-after-task-functions [lifecycles task-name]
  (compile-lifecycle-functions lifecycles task-name :lifecycle/after-task-stop))

(defn compile-after-ack-segment-functions [lifecycles task-name]
  (compile-ack-retry-lifecycle-functions lifecycles task-name :lifecycle/after-ack-segment))

(defn compile-after-retry-segment-functions [lifecycles task-name]
  (compile-ack-retry-lifecycle-functions lifecycles task-name :lifecycle/after-retry-segment))

(defn compile-handle-exception-functions [lifecycles task-name]
  (compile-lifecycle-handle-exception-functions lifecycles task-name))

(defn task-map->grouping-fn [task-map]
  (if-let [group-key (:onyx/group-by-key task-map)]
    (cond (keyword? group-key)
          group-key
          (sequential? group-key)
          #(select-keys % group-key)
          :else
          #(get % group-key))
    (if-let [group-fn (:onyx/group-by-fn task-map)]
      (operation/resolve-fn {:onyx/fn (:onyx/group-by-fn task-map)}))))

(defn compile-grouping-fn
  "Compiles outgoing grouping task info into a task->group-fn map
  for quick lookup and group fn calls"
  [catalog egress-ids]
  (->> catalog
       (map (juxt :onyx/name task-map->grouping-fn))
       (filter (fn [[n f]]
                 (and f egress-ids (egress-ids n))))
       (into (t/hash-map))))

(defn filter-windows [windows task]
  (filter #(= (:window/task %) task) windows))
>>>>>>> 26b17096

(defn filter-triggers [triggers windows]
  (filter #(some #{(:trigger/window-id %)}
                 (map :window/id windows))
          triggers))

(defn resolve-triggers [triggers]
  (map
   #(assoc %
      :trigger/id (java.util.UUID/randomUUID)
      :trigger/sync-fn (kw->fn (:trigger/sync %)))
   triggers))

(defn windows->event-map [event windows]
  (assoc event :onyx.core/windows (wc/resolve-windows windows)))

(defn flow-conditions->event-map [event flow-conditions task-name]
<<<<<<< HEAD
  (-> event
      (assoc :onyx.core/compiled-norm-fcs
             (fc/compile-fc-happy-path flow-conditions task-name))
      (assoc :onyx.core/compiled-ex-fcs
             (fc/compile-fc-exception-path flow-conditions task-name))))
=======
  (let [workflow (:onyx.core/workflow event)]
    (-> event
        (assoc :onyx.core/compiled-norm-fcs
               (compile-fc-happy-path flow-conditions workflow task-name))
        (assoc :onyx.core/compiled-ex-fcs
               (compile-fc-exception-path flow-conditions workflow task-name)))))
>>>>>>> 26b17096

(defn lifecycles->event-map [event lifecycles task-name]
  (-> event
      (assoc :onyx.core/compiled-start-task-fn
             (lc/compile-start-task-functions lifecycles task-name))
      (assoc :onyx.core/compiled-before-task-start-fn
             (lc/compile-before-task-start-functions lifecycles task-name))
      (assoc :onyx.core/compiled-before-batch-fn
             (lc/compile-before-batch-task-functions lifecycles task-name))
      (assoc :onyx.core/compiled-after-read-batch-fn
             (lc/compile-after-read-batch-task-functions lifecycles task-name))
      (assoc :onyx.core/compiled-after-batch-fn
             (lc/compile-after-batch-task-functions lifecycles task-name))
      (assoc :onyx.core/compiled-after-task-fn
             (lc/compile-after-task-functions lifecycles task-name))
      (assoc :onyx.core/compiled-after-ack-segment-fn
             (lc/compile-after-ack-segment-functions lifecycles task-name))
      (assoc :onyx.core/compiled-after-retry-segment-fn
             (lc/compile-after-retry-segment-functions lifecycles task-name))
      (assoc :onyx.core/compiled-handle-exception-fn
             (lc/compile-handle-exception-functions lifecycles task-name))))

(defn task-params->event-map [event peer-config task-map]
  (let [fn-params (:onyx.peer/fn-params peer-config)
        params (into (vec (get fn-params (:onyx/name task-map)))
                     (map (fn [param] (get task-map param))
                          (:onyx/params task-map)))]
    (assoc event :onyx.core/params params)))<|MERGE_RESOLUTION|>--- conflicted
+++ resolved
@@ -1,170 +1,10 @@
 (ns ^:no-doc onyx.peer.task-compile
-<<<<<<< HEAD
-  (:require [taoensso.timbre :refer [info error warn trace fatal] :as timbre]
+  (:require [clojure.set :refer [subset?]]
+            [taoensso.timbre :refer [info error warn trace fatal] :as timbre]
             [onyx.peer.operation :refer [kw->fn]]
             [onyx.flow-conditions.fc-compile :as fc]
             [onyx.lifecycles.lifecycle-compile :as lc]
             [onyx.windowing.window-compile :as wc]))
-=======
-  (:require [clojure.set :refer [subset?]]
-            [onyx.peer.operation :refer [kw->fn] :as operation]
-            [onyx.static.planning :refer [find-task]]
-            [onyx.static.validation :as validation]
-            [onyx.flow-conditions.fc-compile :refer [build-pred-fn]]
-            [onyx.windowing.aggregation :as agg]
-            [onyx.windowing.window-extensions :as w]
-            [onyx.state.state-extensions :as state-extensions]
-            [taoensso.timbre :refer [info error warn trace fatal] :as timbre]
-            [clj-tuple :as t]))
-
-(defn egress-tasks [workflow task]
-  (map second (filter #(= (first %) task) workflow)))
-
-(defn only-relevant-branches [flow-conditions workflow task]
-  (filter #(or (= (:flow/from %) task)
-               (and (= (:flow/from %) :all)
-                    (subset? (into #{} (:flow/to %))
-                             (into #{} (egress-tasks workflow task)))))
-          flow-conditions))
-
-(defn compile-flow-conditions [flow-conditions workflow task-name f]
-  (let [branches (only-relevant-branches flow-conditions workflow task-name)
-        conditions (filter f branches)]
-    (map
-     (fn [condition]
-       (assoc condition :flow/predicate (build-pred-fn (:flow/predicate condition) condition)))
-     conditions)))
-
-(defn compile-fc-happy-path [flow-conditions workflow task-name]
-  (compile-flow-conditions flow-conditions workflow task-name
-                           (comp not :flow/thrown-exception?)))
-
-(defn compile-fc-exception-path [flow-conditions workflow task-name]
-  (compile-flow-conditions flow-conditions workflow task-name
-                           :flow/thrown-exception?))
-
-(defn resolve-lifecycle-calls [calls]
-  (let [calls-map (var-get (kw->fn calls))]
-    (try
-      (validation/validate-lifecycle-calls calls-map)
-      (catch Throwable t
-        (let [e (ex-info (str "Error validating lifecycle map. " (.getCause t)) calls-map )]
-          (error e)
-          (throw e))))
-    calls-map))
-
-(defn select-applicable-lifecycles [lifecycles task-name]
-  (filter #(or (= (:lifecycle/task %) :all)
-               (= (:lifecycle/task %) task-name)) lifecycles))
-
-(defn resolve-lifecycle-functions [lifecycles phase invoker]
-  (remove
-   nil?
-   (map
-    (fn [lifecycle]
-      (let [calls-map (resolve-lifecycle-calls (:lifecycle/calls lifecycle))]
-        (when-let [g (get calls-map phase)]
-          (invoker lifecycle g))))
-    lifecycles)))
-
-(defn compile-start-task-functions [lifecycles task-name]
-  (let [matched (select-applicable-lifecycles lifecycles task-name)
-        fs (resolve-lifecycle-functions matched
-                                        :lifecycle/start-task?
-                                        (fn [lifecycle f]
-                                          (fn [event]
-                                            (f event lifecycle))))]
-    (fn [event]
-      (if (seq fs)
-        (every? true? ((apply juxt fs) event))
-        true))))
-
-(defn compile-lifecycle-handle-exception-functions [lifecycles task-name]
-  (let [matched (select-applicable-lifecycles lifecycles task-name)
-        fs (resolve-lifecycle-functions matched
-                                        :lifecycle/handle-exception
-                                        (fn [lifecycle f]
-                                          (fn [event phase e]
-                                            (f event lifecycle phase e))))]
-    (fn [event phase e]
-      (if (seq fs)
-        (let [results ((apply juxt fs) event phase e)]
-          (or (first (filter (partial not= :defer) results)) :kill))
-        :kill))))
-
-(defn compile-lifecycle-functions [lifecycles task-name kw]
-  (let [matched (select-applicable-lifecycles lifecycles task-name)]
-    (reduce
-     (fn [f lifecycle]
-       (let [calls-map (resolve-lifecycle-calls (:lifecycle/calls lifecycle))]
-         (if-let [g (get calls-map kw)]
-           (comp (fn [x] (merge x (g x lifecycle))) f)
-           f)))
-     identity
-     matched)))
-
-(defn compile-ack-retry-lifecycle-functions [lifecycles task-name kw]
-  (let [matched (select-applicable-lifecycles lifecycles task-name)
-        fns (keep (fn [lifecycle]
-                    (let [calls-map (resolve-lifecycle-calls (:lifecycle/calls lifecycle))]
-                      (if-let [g (get calls-map kw)]
-                        (vector lifecycle g))))
-                  matched)]
-    (reduce (fn [g [lifecycle f]]
-              (fn [event message-id rets]
-                (g event message-id rets)
-                (f event message-id rets lifecycle)))
-            (fn [event message-id rets])
-            fns)))
-
-(defn compile-before-task-start-functions [lifecycles task-name]
-  (compile-lifecycle-functions lifecycles task-name :lifecycle/before-task-start))
-
-(defn compile-before-batch-task-functions [lifecycles task-name]
-  (compile-lifecycle-functions lifecycles task-name :lifecycle/before-batch))
-
-(defn compile-after-read-batch-task-functions [lifecycles task-name]
-  (compile-lifecycle-functions lifecycles task-name :lifecycle/after-read-batch))
-
-(defn compile-after-batch-task-functions [lifecycles task-name]
-  (compile-lifecycle-functions lifecycles task-name :lifecycle/after-batch))
-
-(defn compile-after-task-functions [lifecycles task-name]
-  (compile-lifecycle-functions lifecycles task-name :lifecycle/after-task-stop))
-
-(defn compile-after-ack-segment-functions [lifecycles task-name]
-  (compile-ack-retry-lifecycle-functions lifecycles task-name :lifecycle/after-ack-segment))
-
-(defn compile-after-retry-segment-functions [lifecycles task-name]
-  (compile-ack-retry-lifecycle-functions lifecycles task-name :lifecycle/after-retry-segment))
-
-(defn compile-handle-exception-functions [lifecycles task-name]
-  (compile-lifecycle-handle-exception-functions lifecycles task-name))
-
-(defn task-map->grouping-fn [task-map]
-  (if-let [group-key (:onyx/group-by-key task-map)]
-    (cond (keyword? group-key)
-          group-key
-          (sequential? group-key)
-          #(select-keys % group-key)
-          :else
-          #(get % group-key))
-    (if-let [group-fn (:onyx/group-by-fn task-map)]
-      (operation/resolve-fn {:onyx/fn (:onyx/group-by-fn task-map)}))))
-
-(defn compile-grouping-fn
-  "Compiles outgoing grouping task info into a task->group-fn map
-  for quick lookup and group fn calls"
-  [catalog egress-ids]
-  (->> catalog
-       (map (juxt :onyx/name task-map->grouping-fn))
-       (filter (fn [[n f]]
-                 (and f egress-ids (egress-ids n))))
-       (into (t/hash-map))))
-
-(defn filter-windows [windows task]
-  (filter #(= (:window/task %) task) windows))
->>>>>>> 26b17096
 
 (defn filter-triggers [triggers windows]
   (filter #(some #{(:trigger/window-id %)}
@@ -182,20 +22,12 @@
   (assoc event :onyx.core/windows (wc/resolve-windows windows)))
 
 (defn flow-conditions->event-map [event flow-conditions task-name]
-<<<<<<< HEAD
-  (-> event
-      (assoc :onyx.core/compiled-norm-fcs
-             (fc/compile-fc-happy-path flow-conditions task-name))
-      (assoc :onyx.core/compiled-ex-fcs
-             (fc/compile-fc-exception-path flow-conditions task-name))))
-=======
   (let [workflow (:onyx.core/workflow event)]
     (-> event
         (assoc :onyx.core/compiled-norm-fcs
-               (compile-fc-happy-path flow-conditions workflow task-name))
+               (fc/compile-fc-happy-path flow-conditions workflow task-name))
         (assoc :onyx.core/compiled-ex-fcs
-               (compile-fc-exception-path flow-conditions workflow task-name)))))
->>>>>>> 26b17096
+               (fc/compile-fc-exception-path flow-conditions workflow task-name)))))
 
 (defn lifecycles->event-map [event lifecycles task-name]
   (-> event
