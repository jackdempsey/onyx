(ns onyx.monitoring.custom-monitoring
  (:require [onyx.extensions :as extensions]))

(defrecord CustomMonitoringAgent
<<<<<<< HEAD
  [config
=======
  [task
   id
   job-id
   task-id
>>>>>>> 6eb0891f
   zookeeper-write-log-entry
   zookeeper-read-log-entry
   zookeeper-write-catalog
   zookeeper-write-workflow
   zookeeper-write-flow-conditions
   zookeeper-write-lifecycles
   zookeeper-write-task
   zookeeper-write-chunk
   zookeeper-write-job-scheduler
   zookeeper-write-messaging
   zookeeper-force-write-chunk
   zookeeper-write-origin
   zookeeper-read-catalog
   zookeeper-read-workflow
   zookeeper-read-flow-conditions
   zookeeper-read-lifecycles
   zookeeper-read-task
   zookeeper-read-chunk
   zookeeper-read-origin
   zookeeper-read-job-scheduler
   zookeeper-read-messaging
   zookeeper-gc-log-entry
<<<<<<< HEAD
   window-log-write-entry
   window-log-playback
=======
>>>>>>> 6eb0891f
   peer-ack-segments
   peer-retry-segment
   peer-try-complete-job
   peer-strip-sentinel
   peer-complete-message
   peer-gc-peer-link
   peer-backpressure-on
   peer-backpressure-off
   peer-prepare-join
   peer-notify-join
<<<<<<< HEAD
   peer-accept-join]
=======
   peer-accept-join
   peer-send-bytes]
>>>>>>> 6eb0891f
  extensions/IEmitEvent
  (extensions/registered? [this event-type]
    (get this event-type))
  (extensions/emit [this event]
    (when-let [f (get this (:event event))]
      (f this event))))

(defmethod extensions/monitoring-agent :custom
  [monitoring-config]
<<<<<<< HEAD
  (let [args
        (concat
         (vector monitoring-config)
         ((juxt
           :zookeeper-write-log-entry
           :zookeeper-read-log-entry
           :zookeeper-write-catalog
           :zookeeper-write-workflow
           :zookeeper-write-flow-conditions
           :zookeeper-write-lifecycles
           :zookeeper-write-task
           :zookeeper-write-chunk
           :zookeeper-write-job-scheduler
           :zookeeper-write-messaging
           :zookeeper-force-write-chunk
           :zookeeper-write-origin
           :zookeeper-read-catalog
           :zookeeper-read-workflow
           :zookeeper-read-flow-conditions
           :zookeeper-read-lifecycles
           :zookeeper-read-task
           :zookeeper-read-chunk
           :zookeeper-read-origin
           :zookeeper-read-job-scheduler
           :zookeeper-read-messaging
           :zookeeper-gc-log-entry
           :window-log-write-entry
           :window-log-playback
           :peer-ack-segments
           :peer-retry-segment
           :peer-try-complete-job
           :peer-strip-sentinel
           :peer-complete-message
           :peer-gc-peer-link
           :peer-backpressure-on
           :peer-backpressure-off
           :peer-prepare-join
           :peer-notify-join
           :peer-accept-join)
          monitoring-config))]
    (apply ->CustomMonitoringAgent args)))
=======
  (map->CustomMonitoringAgent monitoring-config))
>>>>>>> 6eb0891f
<|MERGE_RESOLUTION|>--- conflicted
+++ resolved
@@ -2,14 +2,10 @@
   (:require [onyx.extensions :as extensions]))
 
 (defrecord CustomMonitoringAgent
-<<<<<<< HEAD
-  [config
-=======
   [task
    id
    job-id
    task-id
->>>>>>> 6eb0891f
    zookeeper-write-log-entry
    zookeeper-read-log-entry
    zookeeper-write-catalog
@@ -32,12 +28,10 @@
    zookeeper-read-job-scheduler
    zookeeper-read-messaging
    zookeeper-gc-log-entry
-<<<<<<< HEAD
    window-log-write-entry
    window-log-playback
-=======
->>>>>>> 6eb0891f
    peer-ack-segments
+   peer-ack-segment
    peer-retry-segment
    peer-try-complete-job
    peer-strip-sentinel
@@ -47,12 +41,8 @@
    peer-backpressure-off
    peer-prepare-join
    peer-notify-join
-<<<<<<< HEAD
-   peer-accept-join]
-=======
    peer-accept-join
    peer-send-bytes]
->>>>>>> 6eb0891f
   extensions/IEmitEvent
   (extensions/registered? [this event-type]
     (get this event-type))
@@ -62,48 +52,4 @@
 
 (defmethod extensions/monitoring-agent :custom
   [monitoring-config]
-<<<<<<< HEAD
-  (let [args
-        (concat
-         (vector monitoring-config)
-         ((juxt
-           :zookeeper-write-log-entry
-           :zookeeper-read-log-entry
-           :zookeeper-write-catalog
-           :zookeeper-write-workflow
-           :zookeeper-write-flow-conditions
-           :zookeeper-write-lifecycles
-           :zookeeper-write-task
-           :zookeeper-write-chunk
-           :zookeeper-write-job-scheduler
-           :zookeeper-write-messaging
-           :zookeeper-force-write-chunk
-           :zookeeper-write-origin
-           :zookeeper-read-catalog
-           :zookeeper-read-workflow
-           :zookeeper-read-flow-conditions
-           :zookeeper-read-lifecycles
-           :zookeeper-read-task
-           :zookeeper-read-chunk
-           :zookeeper-read-origin
-           :zookeeper-read-job-scheduler
-           :zookeeper-read-messaging
-           :zookeeper-gc-log-entry
-           :window-log-write-entry
-           :window-log-playback
-           :peer-ack-segments
-           :peer-retry-segment
-           :peer-try-complete-job
-           :peer-strip-sentinel
-           :peer-complete-message
-           :peer-gc-peer-link
-           :peer-backpressure-on
-           :peer-backpressure-off
-           :peer-prepare-join
-           :peer-notify-join
-           :peer-accept-join)
-          monitoring-config))]
-    (apply ->CustomMonitoringAgent args)))
-=======
-  (map->CustomMonitoringAgent monitoring-config))
->>>>>>> 6eb0891f
+  (map->CustomMonitoringAgent monitoring-config))