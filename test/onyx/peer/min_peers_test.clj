--- conflicted
+++ resolved
@@ -9,24 +9,9 @@
 
 (def config (read-string (slurp (clojure.java.io/resource "test-config.edn"))))
 
-<<<<<<< HEAD
-(def env-config
-  {:zookeeper/address (:address (:zookeeper config))
-   :zookeeper/server? true
-   :zookeeper.server/port (:spawn-port (:zookeeper config))
-   :onyx/id id})
-
-(def peer-config
-  {:zookeeper/address (:address (:zookeeper config))
-   :onyx/id id
-   :onyx.peer/job-scheduler :onyx.job-scheduler/greedy
-   :onyx.messaging/impl :netty-tcp})
-   ;:onyx.messaging/impl :http-kit-websockets})
-=======
 (def env-config (assoc (:env-config config) :onyx/id id))
 
 (def peer-config (assoc (:peer-config config) :onyx/id id))
->>>>>>> eb435f18
 
 (def env (onyx.api/start-env env-config))
 
