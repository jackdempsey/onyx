(ns onyx.log.abort-test
  (:require [onyx.extensions :as extensions]
            [onyx.log.entry :refer [create-log-entry]]
            [onyx.messaging.dummy-messenger :refer [dummy-messenger]]
            [onyx.system]
            [onyx.log.replica :as replica]
            [midje.sweet :refer :all]
            [schema.core :as s]))

(namespace-state-changes [(around :facts (s/with-fn-validation ?form))])

(facts
  (let [peer-state {:id :d :messenger (dummy-messenger {:onyx.peer/try-join-once? false})}
        entry (create-log-entry :abort-join-cluster {:id :d})
        f (partial extensions/apply-log-entry entry)
        rep-diff (partial extensions/replica-diff entry)
        rep-reactions (partial extensions/reactions entry)

<<<<<<< HEAD
        old-replica {:job-scheduler :onyx.job-scheduler/balanced
                     :messaging {:onyx.messaging/impl :dummy-messenger}
                     :peer-sites {}
                     :peer-state {}
                     :accepted {}
                     :pairs {:a :b :b :c :c :a}
                     :prepared {:a :d}
                     :peers [:a :b :c]}
=======
        old-replica (merge replica/base-replica 
                           {:job-scheduler :onyx.job-scheduler/balanced
                            :messaging {:onyx.messaging/impl :dummy-messenger}
                            :pairs {:a :b :b :c :c :a} 
                            :prepared {:a :d} 
                            :peers [:a :b :c]})
>>>>>>> a0085caa
        new-replica (f old-replica)
        diff (rep-diff old-replica new-replica)
        reactions (rep-reactions old-replica new-replica diff peer-state)]
    (fact (:pairs new-replica) => {:a :b :b :c :c :a})
    (fact (:peers new-replica) => [:a :b :c])
    (fact diff => {:aborted :d})
    (fact reactions => [{:fn :prepare-join-cluster
                         :args {:joiner :d
                                :peer-site {:address 1}}
                         :immediate? true}])))<|MERGE_RESOLUTION|>--- conflicted
+++ resolved
@@ -16,23 +16,12 @@
         rep-diff (partial extensions/replica-diff entry)
         rep-reactions (partial extensions/reactions entry)
 
-<<<<<<< HEAD
-        old-replica {:job-scheduler :onyx.job-scheduler/balanced
-                     :messaging {:onyx.messaging/impl :dummy-messenger}
-                     :peer-sites {}
-                     :peer-state {}
-                     :accepted {}
-                     :pairs {:a :b :b :c :c :a}
-                     :prepared {:a :d}
-                     :peers [:a :b :c]}
-=======
         old-replica (merge replica/base-replica 
                            {:job-scheduler :onyx.job-scheduler/balanced
                             :messaging {:onyx.messaging/impl :dummy-messenger}
                             :pairs {:a :b :b :c :c :a} 
                             :prepared {:a :d} 
                             :peers [:a :b :c]})
->>>>>>> a0085caa
         new-replica (f old-replica)
         diff (rep-diff old-replica new-replica)
         reactions (rep-reactions old-replica new-replica diff peer-state)]
